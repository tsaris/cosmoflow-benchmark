--- conflicted
+++ resolved
@@ -16,23 +16,14 @@
                         y=tf.FixedLenFeature([4], tf.float32))
     )
     # Decode the data and normalize
-<<<<<<< HEAD
     x, y = parsed_example['x'], parsed_example['y']
-    x /= (tf.reduce_sum(x) / np.prod(shape))
-    return x, y
-=======
-    data = tf.decode_raw(parsed_example['3Dmap'], tf.float32)    
-    data = tf.reshape(data, shape)
     if apply_log:
         # Trying logarithm of the data spectrum
-        data = tf.math.log(data + tf.constant(1.))
+        x = tf.math.log(x + tf.constant(1.))
     else:
         # Traditional mean normalization
-        data /= (tf.reduce_sum(data) / np.prod(shape))
-    # Decode the targets
-    label = tf.decode_raw(parsed_example['unitPar'], tf.float32)
-    return data, label
->>>>>>> 881f0a30
+        x /= (tf.reduce_sum(x) / np.prod(shape))
+    return x, y
 
 def construct_dataset(filenames, batch_size, n_epochs, sample_shape,
                       shard=0, n_shards=1, apply_log=False,
